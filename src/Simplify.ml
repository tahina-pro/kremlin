--- conflicted
+++ resolved
@@ -984,12 +984,8 @@
     | EQualified ([ "C"; "Loops" ], "for_"), [ start; finish; _inv; { node = EFun (_, body, _); _ } ] ->
         (* Relying on the invariant that, if [finish] is effectful, F* has
          * hoisted it *)
-<<<<<<< HEAD
         if not (is_value finish) then
           Warnings.fatal_error "%a is not a value" pexpr finish;
-=======
-        assert (is_pure_c_value finish);
->>>>>>> a88ded17
         let b = fresh_binder "i" uint32 in
         let b = mark_mut b in
         let cond = mk_lt (lift 1 finish) in
