--- conflicted
+++ resolved
@@ -570,12 +570,8 @@
           Some (Decl ([], (spec, static, [ decl, None ])))
       | _ ->
           let expr = mk_expr expr in
-<<<<<<< HEAD
-          Some (Decl (spec, static, [ decl, Some (InitExpr expr) ])))
+          Some (Decl ([], (spec, static, [ decl, Some (InitExpr expr) ])))
    | Mutual _ -> None
-=======
-          Some (Decl ([], (spec, static, [ decl, Some (InitExpr expr) ])))
->>>>>>> 8049eaa8
 
 let is_static_header name =
   List.exists (fun m -> Idents.fstar_name_of_mod m = name) !Options.static_header
