--- conflicted
+++ resolved
@@ -22,11 +22,7 @@
     (** Scope is: statements that follow. *)
   | IfThenElse of expr * block * block
   | While of expr * block
-<<<<<<< HEAD
-  | For of binder * expr * expr * stmt * block
-=======
   | For of [ `Decl of binder * expr | `Stmt of stmt ] * expr * stmt * block
->>>>>>> 80009f37
     (** There is a slight mismatch; C has an iteration *expression* but C*'s
      * expressions are pure; therefore, we must use a statement in lieu of the
      * iteration expression. *)
