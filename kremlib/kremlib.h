--- conflicted
+++ resolved
@@ -3,6 +3,9 @@
 
 #include <inttypes.h>
 #include <stdlib.h>
+
+
+
 #include <string.h>
 #include <stdio.h>
 #include <stdbool.h>
@@ -154,7 +157,6 @@
 #define FStar_Seq_index(x, y) 0
 FStar_UInt32_t FStar_UInt32_uint_to_t(Prims_nat x);
 
-<<<<<<< HEAD
 
 // Endian-ness
 
@@ -202,16 +204,13 @@
 #define le64toh(x) __builtin_bswap64(x)
 
 #endif
+
 #endif
 
 #define load64_le(b) (le64toh(*((uint64_t*) b)))
 #define store64_le(b,i) (*((uint64_t*)b)=(htole64(i)))
+#define FStar_Buffer_to_seq_full(x) 0
 
 #undef force_inline
 #define force_inline __attribute__((always_inline))
 #endif
-=======
-#define FStar_Buffer_to_seq_full(x) 0
-
-#endif
->>>>>>> 7db65c47
