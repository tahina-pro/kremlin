--- conflicted
+++ resolved
@@ -11,12 +11,8 @@
   DataTypesSimple.exe DataTypes.exe Parameterized.exe \
   Scope.exe Attributes.exe Unsound.exe Substitute.exe \
   InlineTest.exe Ghost1.exe Loops.exe Structs.exe \
-<<<<<<< HEAD
-  Recursive.exe RecursivePoly.exe FunPtr.exe
-=======
   Recursive.exe RecursivePoly.exe Structs2.exe StringLit.exe \
-  FunctionalEncoding.exe
->>>>>>> 7875a838
+  FunctionalEncoding.exe FunPtr.exe
 EXTRA_FILES	= \
   Crypto.Symmetric.Chacha20.exe
 
