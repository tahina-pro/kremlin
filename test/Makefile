--- conflicted
+++ resolved
@@ -26,13 +26,9 @@
   AbstractStruct.test HigherOrder.test HigherOrder2.test HigherOrder3.test \
   UBuffer.test HigherOrder4.fst HigherOrder5.fst TailCalls.test DataTypesEq.test \
   ProperErasure.test EmptyStruct.test IfDef.test StringLit.test IfThenElse.test \
-<<<<<<< HEAD
   Macro.test Mini.test Endianness.test Printf.test ConstBuffer.test Failure.test \
+  Comment.test \
   VariableMerge.test
-=======
-  Comment.test \
-  Macro.test Mini.test Endianness.test Printf.test ConstBuffer.test Failure.test
->>>>>>> e86429b3
 ifeq ($(RECENT_GCC),"yes")
   FILES 	+= Debug.test
 endif
